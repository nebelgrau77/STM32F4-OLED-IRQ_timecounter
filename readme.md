Silent timer: counts back from a pre-set value.

Counter is updated every second by TIM2 timer.

<<<<<<< HEAD
Time to count down from is set in 30-second intervals with a potentiometer/ADC.
=======
Time to count down from is set in 60-second intervals with a potentiometer/ADC.
>>>>>>> e5d1419a

Elapsed time displayed on SSD1306 OLED in TerminalMode.

When the time is up, blinks LED three times and leaves the LED on for three second, then goes back to countdown. 

Pressing the on-board button resets the timer back to the set time. 

Future developments:

- improve the ADC reading (currently the values are constantly oscillating, have to be averaged somehow)
<<<<<<< HEAD
- time to be set with ADC + potentiometer
=======
- clock start/stop/reset with a button
>>>>>>> e5d1419a
<|MERGE_RESOLUTION|>--- conflicted
+++ resolved
@@ -2,11 +2,7 @@
 
 Counter is updated every second by TIM2 timer.
 
-<<<<<<< HEAD
 Time to count down from is set in 30-second intervals with a potentiometer/ADC.
-=======
-Time to count down from is set in 60-second intervals with a potentiometer/ADC.
->>>>>>> e5d1419a
 
 Elapsed time displayed on SSD1306 OLED in TerminalMode.
 
@@ -17,8 +13,6 @@
 Future developments:
 
 - improve the ADC reading (currently the values are constantly oscillating, have to be averaged somehow)
-<<<<<<< HEAD
+
 - time to be set with ADC + potentiometer
-=======
-- clock start/stop/reset with a button
->>>>>>> e5d1419a
+- clock start/stop/reset with a button