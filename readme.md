--- conflicted
+++ resolved
@@ -12,9 +12,5 @@
 
 Future developments:
 
-<<<<<<< HEAD
 - improve the ADC reading (currently the values are constantly oscillating, have to be averaged somehow)
-=======
-- time to be set with ADC + potentiometer
->>>>>>> 0e2046e3
-- clock start/stop/reset with a button+- time to be set with ADC + potentiometer